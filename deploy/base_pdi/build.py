# ##################################################################################################
#  The MIT License (MIT)
#  Copyright (c) 2025 Advanced Micro Devices, Inc. All rights reserved.
# 
#  Permission is hereby granted, free of charge, to any person obtaining a copy of this software
#  and associated documentation files (the "Software"), to deal in the Software without restriction,
#  including without limitation the rights to use, copy, modify, merge, publish, distribute,
#  sublicense, and/or sell copies of the Software, and to permit persons to whom the Software is
#  furnished to do so, subject to the following conditions:
# 
#  The above copyright notice and this permission notice shall be included in all copies or
#  substantial portions of the Software.
# 
# THE SOFTWARE IS PROVIDED "AS IS", WITHOUT WARRANTY OF ANY KIND, EXPRESS OR IMPLIED, INCLUDING BUT
# NOT LIMITED TO THE WARRANTIES OF MERCHANTABILITY, FITNESS FOR A PARTICULAR PURPOSE AND
# NONINFRINGEMENT. IN NO EVENT SHALL THE AUTHORS OR COPYRIGHT HOLDERS BE LIABLE FOR ANY CLAIM,
# DAMAGES OR OTHER LIABILITY, WHETHER IN AN ACTION OF CONTRACT, TORT OR OTHERWISE, ARISING FROM,
# OUT OF OR IN CONNECTION WITH THE SOFTWARE OR THE USE OR OTHER DEALINGS IN THE SOFTWARE.
# ##################################################################################################

import argparse
import glob
import subprocess
import shutil
import os

ROOT_PATH = os.path.realpath(".")
DESIGN_PDI_PATH = os.path.join(ROOT_PATH, "..")
RESOURCES_PATH = os.path.realpath("../../submodules/v80-vitis-flow/resources/")
COMPUTE_EXAMPLE_DIR = os.path.realpath("../../examples/05_perf/")
DEPLOY_PROJECT_COMPUTE = os.path.join(os.getcwd(), "deploy_project_compute")
HLS_DIR_COMPUTE = os.path.join(DEPLOY_PROJECT_COMPUTE, "hls/")
AVED_ROOT_DIR_COMPUTE = os.path.join(DEPLOY_PROJECT_COMPUTE, "build/v80-vitis-flow/build/aved-fork/hw/amd_v80_gen5x8_24.1/")
AVED_SRC_DIR_COMPUTE = os.path.join(AVED_ROOT_DIR_COMPUTE, "src/")
AVED_IPREPO_DIR_COMPUTE = os.path.join(AVED_SRC_DIR_COMPUTE, "iprepo/")
LINKER_SRC_DIR_COMPUTE = os.path.join(DEPLOY_PROJECT_COMPUTE, "build/v80-vitis-flow/")
LINKER_BUILD_DIR_COMPUTE = os.path.join(LINKER_SRC_DIR_COMPUTE, "build/")
AVED_DIR_SUBMODULE_COMPUTE = os.path.join(DEPLOY_PROJECT_COMPUTE, LINKER_SRC_DIR_COMPUTE, "submodules/aved/")
AVED_DIR_COMPUTE_BUILD = os.path.join(DEPLOY_PROJECT_COMPUTE, LINKER_SRC_DIR_COMPUTE, "build/aved-fork/")
CONFIG_FILE_PATH_COMPUTE = os.path.join(DEPLOY_PROJECT_COMPUTE, "config.cfg")

TCL_DIR = os.path.realpath("./tcl/")
CREATE_DESIGN_DIR = os.path.join(TCL_DIR, "create_design.tcl")
NOC_SOLUTION_DIR = os.path.join(TCL_DIR, "noc_solution.tcl")
EXPORT_NOC_DIR = os.path.join(TCL_DIR, "export_noc.tcl")
SEGMENTED_IMG_BIF = os.path.join(TCL_DIR, "segmented_img.bif")



def run_linker(CONFIG_PATH, KERNEL_PATHS):
    os.chdir(LINKER_BUILD_DIR_COMPUTE)
    cmd = [
        "./v80++-linker",
        "--cfg", CONFIG_PATH,
        "--platform", "hw",
        "--segmented"
    ]
    cmd.append("--kernels")
    cmd.extend(KERNEL_PATHS)

    subprocess.run(cmd, check=True)
    print("Linker run completed.")

def run_hw():
    os.chdir(AVED_ROOT_DIR_COMPUTE)
    subprocess.run(["./build_all.sh"], check=False)
    print("Hardware build completed.")

def setup_step(platform):
    if platform == "compute":
        os.chdir(COMPUTE_EXAMPLE_DIR)
        subprocess.run(["make", "setup"])
        shutil.copytree(COMPUTE_EXAMPLE_DIR, DEPLOY_PROJECT_COMPUTE, dirs_exist_ok=True)
    elif platform == "eth":
        print("Eth mode not supported yet.")
    else:
        raise ValueError("Invalid platform specified.")
    
def hls_step(platform):
    if platform == "compute":
        os.chdir(DEPLOY_PROJECT_COMPUTE)
        subprocess.run(["make", "hls"])
    elif platform == "eth":
        print("Eth mode not supported yet.")
    else:
        raise ValueError("Invalid platform specified.")
    
def linker_step(platform):
    if platform == "compute":
        os.chdir(LINKER_SRC_DIR_COMPUTE)
        os.makedirs("build", exist_ok=True)
        subprocess.run(["cmake", ".."], cwd="build", check=True)
        subprocess.run(["make", "-j", "4"], cwd="build", check=True)
        shutil.copytree(AVED_DIR_SUBMODULE_COMPUTE, AVED_DIR_COMPUTE_BUILD, dirs_exist_ok=True)
        shutil.copy(CREATE_DESIGN_DIR, os.path.join(AVED_SRC_DIR_COMPUTE, "create_design.tcl"))
        shutil.copy(NOC_SOLUTION_DIR, os.path.join(AVED_SRC_DIR_COMPUTE, "noc_solution.tcl"))
        shutil.copy(EXPORT_NOC_DIR, os.path.join(AVED_SRC_DIR_COMPUTE, "export_noc.tcl"))
        shutil.copy(SEGMENTED_IMG_BIF, os.path.join(AVED_ROOT_DIR_COMPUTE, "segmented_img.bif"))
        # Copying HLS to iprepo
        shutil.copytree(HLS_DIR_COMPUTE, AVED_IPREPO_DIR_COMPUTE, dirs_exist_ok=True)
        build_dirs = [d for d in glob.glob(os.path.join(HLS_DIR_COMPUTE, "build_*"))
              if os.path.isdir(d)]
        sol1_paths = [os.path.join(d, "sol1") for d in build_dirs]
        run_linker(CONFIG_FILE_PATH_COMPUTE, sol1_paths)
        shutil.copy(os.path.join(LINKER_BUILD_DIR_COMPUTE, "run_pre.tcl"), AVED_SRC_DIR_COMPUTE)
        shutil.copy(os.path.join(RESOURCES_PATH, "run_post.tcl"), AVED_SRC_DIR_COMPUTE)
    elif platform == "eth":
        print("Eth mode not supported yet.")
    else:
        raise ValueError("Invalid platform specified.")

def hw_step(platform):
    if platform == "compute":
        run_hw()
    elif platform == "eth":
        print("Eth mode not supported yet.")
    else:
        raise ValueError("Invalid platform specified.")

def generate_pdi_step(platform):
    if platform == "compute":
        os.chdir(AVED_ROOT_DIR_COMPUTE)
        # No FPT generation for now
        subprocess.run(["bootgen", "-arch", "versal", "-image", "segmented_img.bif", "-w", "-o", "design.pdi"], check=True)
        shutil.copy(os.path.join(AVED_ROOT_DIR_COMPUTE, "design.pdi"), os.path.join(ROOT_PATH, "../design.pdi"))
    elif platform == "eth":
        print("Eth mode not supported yet.")
    else:
        raise ValueError("Invalid platform specified.")

def generate_noc_solution_step(platform):
    if platform == "compute":
        os.chdir(AVED_ROOT_DIR_COMPUTE)
<<<<<<< HEAD
        # subprocess.run(["vivado", "-mode", "tcl", "-source", "src/export_noc.tcl"], check=True)
        # shutil.copy(os.path.join(AVED_ROOT_DIR_COMPUTE, "noc_sol.ncr"), os.path.join(RESOURCES_PATH, "noc_sol_compute.ncr"))
=======
        #subprocess.run(["vivado", "-mode", "tcl", "-source", "src/export_noc.tcl"], check=True)
        #shutil.copy(os.path.join(AVED_ROOT_DIR_COMPUTE, "noc_sol.ncr"), os.path.join(RESOURCES_PATH, "noc_sol_compute.ncr"))
>>>>>>> d36f28a1
        shutil.copy(os.path.join(RESOURCES_PATH, "noc_sol.ncr"), os.path.join(RESOURCES_PATH, "noc_sol_compute.ncr"))
    elif platform == "eth":
        print("Eth mode not supported yet.")
    else:
        raise ValueError("Invalid platform specified.")

STEPS = [
    ("setup_step", setup_step),
    ("hls_step", hls_step),
    ("linker_step", linker_step),
    ("hw_step", hw_step),
    ("generate_pdi_step", generate_pdi_step),
    ("generate_noc_solution_step", generate_noc_solution_step)
]

def main():
    parser = argparse.ArgumentParser(description="Platform build driver with step range.")
    parser.add_argument("--platform", choices=["compute", "eth"], required=True)
    parser.add_argument("--from_step", type=str, default=STEPS[0][0], help="Step name or index to start from.")
    parser.add_argument("--to_step", type=str, help="(Optional) Step name or index to end at.")
    parser.add_argument("--list_steps", action="store_true", help="List all available steps and exit.")
    args = parser.parse_args()

    if args.list_steps:
        print("Available steps:")
        for i, (name, _) in enumerate(STEPS, 1):
            print(f"{i}. {name}")
        return

    if args.platform != "compute":
        print("Eth mode not supported yet.")
        return

    def step_index(step_id):
        if step_id.isdigit():
            idx = int(step_id) - 1
        else:
            idx = next((i for i, (name, _) in enumerate(STEPS) if name == step_id), -1)
        if idx < 0 or idx >= len(STEPS):
            raise ValueError(f"Invalid step: {step_id}")
        return idx

    from_idx = step_index(args.from_step)
    to_idx = step_index(args.to_step) if args.to_step else len(STEPS) - 1

    if from_idx > to_idx:
        raise ValueError("--from_step must come before or equal to --to_step")

    for i in range(from_idx, to_idx + 1):
        name, func = STEPS[i]
        print(f"\n--- Running Step {i + 1}: {name} ---")
        func(args.platform)

    # if args.platform == "compute":
    #     print("Running in compute mode.")
    #     os.chdir(COMPUTE_EXAMPLE_DIR)
    #     subprocess.run(["make", "setup"])
    #     shutil.copytree(COMPUTE_EXAMPLE_DIR, DEPLOY_PROJECT_COMPUTE, dirs_exist_ok=True)
    #     os.chdir(DEPLOY_PROJECT_COMPUTE)
    #     # Setup the deployment project
    #     subprocess.run(["make", "hls"])
    #     os.chdir(LINKER_SRC_DIR_COMPUTE)
    #     os.makedirs("build", exist_ok=True)
    #     subprocess.run(["cmake", ".."], cwd="build", check=True)
    #     subprocess.run(["make", "-j", "4"], cwd="build", check=True)
    #     shutil.copytree(AVED_DIR_SUBMODULE_COMPUTE, AVED_DIR_COMPUTE_BUILD, dirs_exist_ok=True)
    #     shutil.copy(CREATE_DESIGN_DIR, os.path.join(AVED_SRC_DIR_COMPUTE, "create_design.tcl"))
    #     shutil.copy(NOC_SOLUTION_DIR, os.path.join(AVED_SRC_DIR_COMPUTE, "noc_solution.tcl"))
    #     shutil.copy(EXPORT_NOC_DIR, os.path.join(AVED_SRC_DIR_COMPUTE, "export_noc.tcl"))
    #     shutil.copy(SEGMENTED_IMG_BIF, os.path.join(AVED_ROOT_DIR_COMPUTE, "segmented_img.bif"))
    #     # Copying HLS to iprepo
    #     shutil.copytree(HLS_DIR_COMPUTE, AVED_IPREPO_DIR_COMPUTE, dirs_exist_ok=True)
    #     build_dirs = [d for d in glob.glob(os.path.join(HLS_DIR_COMPUTE, "build_*"))
    #           if os.path.isdir(d)]
    #     sol1_paths = [os.path.join(d, "sol1") for d in build_dirs]
    #     run_linker(CONFIG_FILE_PATH_COMPUTE, sol1_paths)
    #     shutil.copy(os.path.join(LINKER_BUILD_DIR_COMPUTE, "run_pre.tcl"), AVED_SRC_DIR_COMPUTE)
    #     run_hw()
    #     os.chdir(AVED_ROOT_DIR_COMPUTE)
    #     # No FPT generation for now
    #     subprocess.run(["bootgen", "-arch", "versal", "-image", "segmented_img.bif", "-w", "-o", "design.pdi"], check=True)
    #     shutil.copy(os.path.join(AVED_ROOT_DIR_COMPUTE, "design.pdi"), os.path.join(ROOT_PATH, "design.pdi"))
    #     # Generate NoC solution from the vivado project
    #     subprocess.run(["vivado", "-mode", "batch", "-source", "export_noc.tcl"], check=True)
    #     shutil.copy(os.path.join(AVED_ROOT_DIR_COMPUTE, "noc_sol.ncr"), os.path.join(RESOURCES_PATH, "noc_sol_compute.ncr"))
    # elif args.platform == "eth":
    #     print("Eth mode not supported yet.")

if __name__ == "__main__":
    main()<|MERGE_RESOLUTION|>--- conflicted
+++ resolved
@@ -131,13 +131,8 @@
 def generate_noc_solution_step(platform):
     if platform == "compute":
         os.chdir(AVED_ROOT_DIR_COMPUTE)
-<<<<<<< HEAD
         # subprocess.run(["vivado", "-mode", "tcl", "-source", "src/export_noc.tcl"], check=True)
         # shutil.copy(os.path.join(AVED_ROOT_DIR_COMPUTE, "noc_sol.ncr"), os.path.join(RESOURCES_PATH, "noc_sol_compute.ncr"))
-=======
-        #subprocess.run(["vivado", "-mode", "tcl", "-source", "src/export_noc.tcl"], check=True)
-        #shutil.copy(os.path.join(AVED_ROOT_DIR_COMPUTE, "noc_sol.ncr"), os.path.join(RESOURCES_PATH, "noc_sol_compute.ncr"))
->>>>>>> d36f28a1
         shutil.copy(os.path.join(RESOURCES_PATH, "noc_sol.ncr"), os.path.join(RESOURCES_PATH, "noc_sol_compute.ncr"))
     elif platform == "eth":
         print("Eth mode not supported yet.")
